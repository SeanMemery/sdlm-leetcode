--- conflicted
+++ resolved
@@ -75,7 +75,6 @@
         
         # Initialize STGS module
         self.stgs_kwargs = stgs_kwargs
-<<<<<<< HEAD
         # Handle both key styles to avoid KeyError
         hard = self.stgs_kwargs.get("hard", self.stgs_kwargs.get("stgs_hard", False))
         temperature = self.stgs_kwargs.get("temperature", self.stgs_kwargs.get("init_temperature", 1.0))
@@ -83,10 +82,7 @@
         hidden_state_conditioning = self.stgs_kwargs.get("hidden_state_conditioning", False)
         
         conditioning_dim = 0 if not hidden_state_conditioning else self.model.config.hidden_size
-=======
-        conditioning_dim = 0 if not self.stgs_kwargs["hidden_state_conditioning"] else self.model.config.hidden_size
         self.stgs_logits_generation = stgs_logits_generation
->>>>>>> 28a31ab9
         self.stgs = STGS(
             vocab_size=self.vocab_size,
             stgs_hard=hard,
